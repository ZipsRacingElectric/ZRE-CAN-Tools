--- conflicted
+++ resolved
@@ -7,6 +7,8 @@
 // Date Created: 2025.05.24
 //
 // Description: CAN interface for a battery management system.
+
+// TODO(Barach): Major documentation missing...
 
 // Includes -------------------------------------------------------------------------------------------------------------------
 
@@ -65,11 +67,6 @@
 	ssize_t* statusSignalIndices;
 	ssize_t packVoltageIndex;
 	ssize_t packCurrentIndex;
-
-	// TODO(DiBacco): cannot compile .h file w. make
-	// 	- tried using make clean & make -b
-	//  - fixed: worked when I removed unessesary attributes
-	// 		- not a solution but allowed it to work 
 } bms_t;
 
 // Functions ------------------------------------------------------------------------------------------------------------------
@@ -98,7 +95,6 @@
 
 bool bmsGetTemperatureStats (bms_t* bms, float* min, float* max, float* avg);
 
-<<<<<<< HEAD
 void bmsDealloc (bms_t* bms);
 
 static inline size_t bmsGetStatusSignalCount (bms_t* bms)
@@ -108,57 +104,29 @@
 
 static inline char* bmsGetStatusName (bms_t* bms, size_t index)
 {
-	canDatabase_t* database = bms->database;
+	ssize_t globalIndex = bms->statusSignalIndices [index];
+	canSignal_t* signal = canDatabaseGetSignal (bms->database, globalIndex);
+	if (signal == NULL)
+		return NULL;
 
-	ssize_t bmsStatusSignalGlobalIndex = bms->statusSignalIndices[index];
-	canSignal_t* bmsStatusSignal = canDatabaseGetSignal (database, bmsStatusSignalGlobalIndex);
-
-	return bmsStatusSignal->name;
+	return signal->name;
 }
 
-// TODO(DiBacco): implement after you unstash the changes that contain the signal unit implementation
-// static inline char* bmsGetStatusUnit (bms_t* bms, size_t index, float* value);
-
-static inline canDatabaseSignalState_t bmsGetStatusValue (bms_t* bms, size_t index, float* value) 
-{
-	canDatabase_t* database = bms->database;
-
-	ssize_t bmsStatusSignalGlobalIndex = bms->statusSignalIndices[index];
-=======
-/**
- * @brief Retreives the value of the signal associated with the signal index.
- * @param database the CAN database associated with the BMS.
- * @param messageIndex the index of the CAN message.
- * @param signalIndex the index of the signal within the CAN message.
- * @param value the value of the signal.
- */
-canDatabaseSignalState_t bmsGetSignalValue (canDatabase_t* database, size_t messageIndex, size_t signalIndex, float* value);
-
-// TODO(DiBacco): this function is not correct in current program state
-// Will work once the program merges
 static inline char* bmsGetStatusUnit (bms_t* bms, size_t index)
 {
-	canDatabase_t* database = bms->database;
+	ssize_t globalIndex = bms->statusSignalIndices [index];
+	canSignal_t* signal = canDatabaseGetSignal (bms->database, globalIndex);
+	if (signal == NULL)
+		return NULL;
 
-	ssize_t bmsStatusSignalGlobalIndex = bms->bmsStatusSignalIndices[index]; // TODO(DiBacco): will have to rename bmsStatusSignalIndices => statusSignalIndices on merge
-	canSignal_t* bmsStatusSignal = canDatabaseGetSignal (database, bmsStatusSignalGlobalIndex);
-
-	return bmsStatusSignal->unit;
+	return signal->unit;
 }
 
-
-/**
- * @brief Checks if signal has already been retreived to minimize signal redundancy. Dyanmically adds the signal's name to a list of signal names if not.  
- * @param signalName A pointer to the name of the signal to check
- * @param signalNames A pointer to a list of char pointers used to store the names of previously retreived signals
- * @param signalCount A pointer to the number of signal names in the signal name list
- * @return True if not already in list, False if already in list
- */
-bool checkSignalRedundancy (char* signalName, char*** signalNames, size_t* signalCount);
->>>>>>> 6b7d9bcb
-
+static inline canDatabaseSignalState_t bmsGetStatusValue (bms_t* bms, size_t index, float* value)
+{
 	// Get the value of the signal
-	return canDatabaseGetFloat (database, bmsStatusSignalGlobalIndex, value);
+	ssize_t globalIndex = bms->statusSignalIndices[index];
+	return canDatabaseGetFloat (bms->database, globalIndex, value);
 }
 
 #endif // BMS_H