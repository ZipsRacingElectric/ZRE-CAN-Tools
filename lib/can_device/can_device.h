#ifndef CAN_DEVICE_H
#define CAN_DEVICE_H

// CAN Device Interface -------------------------------------------------------------------------------------------------------
//
// Author: Cole Barach
// Date Created: 2025.07.04
//
// Description: Objects and functions for interacting with CAN devices (also called CAN adapters, CAN interfaces, etc.).

// TODO(Barach): Could consider replacing SLCAN with Candlelight API?

// Includes -------------------------------------------------------------------------------------------------------------------

// Includes
#include "error_codes.h"

// C Standard Library
#include <stdint.h>
<<<<<<< HEAD
#include <stdbool.h>
=======
#include <stddef.h>
>>>>>>> 6b7d9bcb

// Datatypes ------------------------------------------------------------------------------------------------------------------

/// @brief Structure representing a CAN message, also called a CAN frame.
typedef struct
{
	/// @brief The ID of the CAN message, may be either a SID (standard identifier) or EID (extended identifier). Test the
	/// @c ide field to determine which type it is.
	uint32_t id;

	/// @brief The IDE (extended ID) bit of the message. Indicates the ID is an extended CAN ID rather than a standard CAN ID.
	bool ide;

	/// @brief The payload of the message. Note that only @c dlc elements are used.
	uint8_t data [8];

	/// @brief The DLC (data length code) of the message.
	uint8_t dlc;

	/// @brief The RTR (remote transmission request) bit of the message. Indicates a request for data, rather than a frame
	/// containing data.
	/// @note Not all can devices support this, for said devices, a request to transmit an RTR frame will return an error, when
	/// an RTR frame is received, it will be ignored.
	bool rtr;
} canFrame_t;

/// @brief Indicates a baudrate is not known.
#define CAN_BAUDRATE_UNKNOWN 0

/// @brief Datatype representing a CAN bus's baudrate.
typedef unsigned int canBaudrate_t;

/// @brief Function signature for the @c canTransmit function.
typedef int canTransmit_t (void* device, canFrame_t* frame);

/// @brief Function signature for the @c canReceive function.
typedef int canReceive_t (void* device, canFrame_t* frame);

/// @brief Function signature for the @c canFlushRx function.
typedef int canFlushRx_t (void* device);

/// @brief Function signature for the @c canSetTimeout function.
typedef int canSetTimeout_t (void* device, unsigned long timeoutMs);

/// @brief Function signature for the @c canGetBaudrate function.
typedef canBaudrate_t canGetBaudrate_t (void* device);

/// @brief Function signature for the @c canGetDeviceName function.
typedef const char* canGetDeviceName_t (void* device);

/// @brief Function signature for the @c canGetDeviceType function.
typedef const char* canGetDeviceType_t (void);

/// @brief Function signature for the @c canDealloc function.
typedef void canDealloc_t (void* device);

/**
 * @brief Virtual method table for the @c canDevice_t structure.
 */
typedef struct
{
	/// @brief A device's specific implementation of the @c canTransmit function.
	canTransmit_t* transmit;

	/// @brief A device's specific implementation of the @c canReceive function.
	canReceive_t* receive;

	/// @brief A device's specific implementation of the @c canFlushRx function.
	canFlushRx_t* flushRx;

	/// @brief A device's specific implementation of the @c canSetTimeout function.
	canSetTimeout_t* setTimeout;

	/// @brief A device's specific implementation of the @c canGetBaudrate function.
	canGetBaudrate_t* getBaudrate;

	/// @brief A device's specific implementation of the @c canGetDeviceName function.
	canGetDeviceName_t* getDeviceName;

	/// @brief A device's specific implementation of the @c canGetDeviceType function.
	canGetDeviceType_t* getDeviceType;

	/// @brief A device's specific implementation of the @c canDealloc function.
	canDealloc_t* dealloc;
} canDeviceVmt_t;

// TODO(Barach): This needs to store baudrate
/**
 * @brief Polymorphic object representing a CAN device. This structure defines an abstract object, that is, it is not
 * instantiable. Rather than being instanced, this structure defines an interface for implementations of a CAN device.
 */
typedef struct
{
	canDeviceVmt_t vmt;
} canDevice_t;

// Functions ------------------------------------------------------------------------------------------------------------------

/**
 * @brief Identifies and initializes a CAN device based on its name handle. This function will attempt to identify the type of
 * adapter based on context in the provided name.
 * @param deviceName The name of the CAN device. Note this should either be a SocketCAN name or an SLCAN name.
 * @return The initialized CAN device if successful, @c NULL otherwise. Note @c errno is set on failure.
 */
canDevice_t* canInit (char* deviceName);

// TODO(Barach): This needs added in a lot of places.
/**
 * @brief Closes and deallocates and CAN device. The @c device pointer is no longer usable after a call to this function.
 * @param device The device to deallocate.
 */
static inline void canDealloc (canDevice_t* device)
{
	device->vmt.dealloc (device);
}

/**
 * @brief Function for transmitting a CAN frame.
 * @param device The device to transmit with.
 * @param frame The frame to transmit.
 * @return 0 if successful, the error code otherwise. Note @c errno is set on failure.
 */
static inline int canTransmit (canDevice_t* device, canFrame_t* frame)
{
	return device->vmt.transmit (device, frame);
}

/**
 * @brief Function for receiving a CAN frame.
 * @param device The device to receive from.
 * @param frame The buffer to receive the frame into.
 * @return 0 if successful, the error code otherwise. If the error code, as tested by @c canCheckBusError indicates an error
 * frame was generated, said frame is written to the @c frame buffer. Note @c errno is also set on failure.
 */
static inline int canReceive (canDevice_t* device, canFrame_t* frame)
{
	return device->vmt.receive (device, frame);
}

/**
 * @brief Function for 'flushing' the receive buffer of a CAN device. This is used to indicate all previously received messages
 * should be disposed rather than returned in the next call to @c canReceive .
 * @param device The device to flush.
 * @return 0 if successful, the error code otherwise. Note @c errno is set on failure.
 */
static inline int canFlushRx (canDevice_t* device)
{
	return device->vmt.flushRx (device);
}

/**
 * @brief Function for setting the timeout period of a CAN device. This timeout determines the maximum amount of time a call to
 * @c canReceive will block for.
 * @param device The device to set the timeout of.
 * @param timeoutMs The timeout interval, in milliseconds. Use 0 to indicate no timeout should be used (all calls are
 * blocking).
 * @return 0 if successful, the error code otherwise. Note @c errno is set on failure.
 */
static inline int canSetTimeout (canDevice_t* device, unsigned long timeoutMs)
{
	return device->vmt.setTimeout (device, timeoutMs);
}

/**
 * @brief Gets the baudrate of a CAN device.
 * @param device The device to get from.
 * @return The baudrate of the CAN bus, if known. @c CAN_BAUDRATE_UNKNOWN otherwise.
 */
static inline canBaudrate_t canGetBaudrate (canDevice_t* device)
{
	return device->vmt.getBaudrate (device);
}

/**
 * @brief Gets the name of a CAN device.
 * @param device The device to get the name of.
 * @return The name of the device.
 */
static inline const char* canGetDeviceName (canDevice_t* device)
{
	return device->vmt.getDeviceName (device);
}

/**
 * @brief Gets a string identifying the type of a CAN device. Note this only be used for debugging and record keeping. No
 * specific programming behavior should be based on this return value.
 * @param device The device to get the type of.
 * @return A user friendly string identifying the type of the device.
 */
static inline const char* canGetDeviceType (canDevice_t* device)
{
	return device->vmt.getDeviceType ();
}

/**
 * @brief Checks whether a given return code corresponds to a CAN bus error.
 * @param code The error code, as returned from the function or read from @c errno .
 * @return True if the error is specific to the CAN bus, false otherwise. If true, this indicates an error frame was generated.
 */
bool canCheckBusError (int code);

/**
 * @brief Gets a string describing the type of CAN bus error that occurred.
 * @param code The error code, as returned from the function or read from @c errno . Note this error code should first be
 * tested by @c canCheckBusError to determine if it is a CAN bus related error.
 * @return The shorthand string naming the error.
 */
char* canGetBusErrorName (int code);

/** 
 * @brief Initializes a CAN device through serial device enumeration.  
 * @param baudRate The device's baud rate.
 * @return The first initialized CAN device if successful, @c NULL otherwise. Note @c errno is set on failure.
 */
canDevice_t* enumerateDevice (char* baudRate);

#endif // CAN_DEVICE_H<|MERGE_RESOLUTION|>--- conflicted
+++ resolved
@@ -17,11 +17,7 @@
 
 // C Standard Library
 #include <stdint.h>
-<<<<<<< HEAD
 #include <stdbool.h>
-=======
-#include <stddef.h>
->>>>>>> 6b7d9bcb
 
 // Datatypes ------------------------------------------------------------------------------------------------------------------
 
@@ -108,7 +104,6 @@
 	canDealloc_t* dealloc;
 } canDeviceVmt_t;
 
-// TODO(Barach): This needs to store baudrate
 /**
  * @brief Polymorphic object representing a CAN device. This structure defines an abstract object, that is, it is not
  * instantiable. Rather than being instanced, this structure defines an interface for implementations of a CAN device.
@@ -231,11 +226,4 @@
  */
 char* canGetBusErrorName (int code);
 
-/** 
- * @brief Initializes a CAN device through serial device enumeration.  
- * @param baudRate The device's baud rate.
- * @return The first initialized CAN device if successful, @c NULL otherwise. Note @c errno is set on failure.
- */
-canDevice_t* enumerateDevice (char* baudRate);
-
 #endif // CAN_DEVICE_H