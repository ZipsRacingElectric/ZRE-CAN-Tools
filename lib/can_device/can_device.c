// Header
#include "can_device.h"

// Includes
#include "error_codes.h"
#include "socket_can.h"
#include "slcan.h"

// C Standard Library
#include <errno.h>
#include <stdlib.h> 

/**
 * @brief Splits a device name into the device handle and baudrate.
 * @param deviceName The provided device name. Expected form: "<Device Handle>@<Baudrate>". Modified to contain the device
 * handle on exit.
 * @param baudrate Buffer to write the baudrate into. Writted to be @c CAN_BAUDRATE_UNKNOWN if the baudrate is not specified.
 * @return 0 if successful, the error code otherwise.
 */
static int parseDeviceName (char* deviceName, unsigned int* baudrate)
{
	// Split at the '@' character.
	char* savePtr;
	strtok_r (deviceName, "@", &savePtr);
	char* baudrateStr = strtok_r (NULL, "", &savePtr);
	if (baudrateStr != NULL)
	{
		// If a baudrate was specified, parse it.
		char* end;
		*baudrate = strtoul (baudrateStr, &end, 0);
		if (end == baudrateStr)
		{
			// Failed to parse.
			errno = EINVAL;
			return errno;
		}
	}
	else
	{
		// No baudrate specified.
		*baudrate = CAN_BAUDRATE_UNKNOWN;
	}

	// Success
	return 0;
}

canDevice_t* canInit (char* deviceName)
{
	// Split the device name into the device handle and baudrate (if specified).
	canBaudrate_t baudrate;
	if (parseDeviceName (deviceName, &baudrate) != 0)
		return NULL;

	// Handle SocketCAN device
	if (socketCanNameDomain (deviceName))
		return socketCanInit (deviceName, baudrate);

	// Handle SLCAN device
	if (slcanNameDomain (deviceName))
		return slcanInit(deviceName, baudrate);

	// Unknown device
	errno = ERRNO_CAN_DEVICE_UNKNOWN_NAME;
	return NULL;
}

<<<<<<< HEAD
bool canCheckBusError (int code)
{
	return
		code == ERRNO_CAN_DEVICE_BIT_ERROR ||
		code == ERRNO_CAN_DEVICE_BIT_STUFF_ERROR ||
		code == ERRNO_CAN_DEVICE_FORM_ERROR ||
		code == ERRNO_CAN_DEVICE_ACK_ERROR ||
		code == ERRNO_CAN_DEVICE_CRC_ERROR ||
		code == ERRNO_CAN_DEVICE_BUS_OFF ||
		code == ERRNO_CAN_DEVICE_UNSPEC_ERROR;
}

char* canGetBusErrorName (int code)
{
	if (code == ERRNO_CAN_DEVICE_BIT_ERROR)
		return "BIT ERROR";

	if (code == ERRNO_CAN_DEVICE_BIT_STUFF_ERROR)
		return "BIT STUFF ERROR";

	if (code == ERRNO_CAN_DEVICE_FORM_ERROR)
		return "FORM ERROR";

	if (code == ERRNO_CAN_DEVICE_ACK_ERROR)
		return "ACK ERROR";

	if (code == ERRNO_CAN_DEVICE_CRC_ERROR)
		return "CRC ERROR";

	if (code == ERRNO_CAN_DEVICE_BUS_OFF)
		return "BUS-OFF ERROR";

	return "UNSPECIFIED ERROR";
=======
canDevice_t* enumerateDevice (char* baudRate)
{
	char* deviceNames [5];
	size_t deviceCount = 0;

	if (slcanenumerateDevice (deviceNames, &deviceCount, "1000000") == 0)
	{
		char name [128];
		canDevice_t* device;
		
		for (int i = 0; i < deviceCount; ++i) 
		{
			device = canInit (deviceNames[i]);

			if (device == NULL)
			{
				continue;
			}

			return device;
		}
	} 
	else 
	{	
		// Indicates that the program failed to locate a CAN device
		errno = ERRNO_CAN_DEVICE_MISSING_DEVICE;
	}

	// Indicates that a CAN device could not be created
	return NULL;
>>>>>>> 6b7d9bcb
}<|MERGE_RESOLUTION|>--- conflicted
+++ resolved
@@ -8,7 +8,7 @@
 
 // C Standard Library
 #include <errno.h>
-#include <stdlib.h> 
+#include <stdlib.h>
 
 /**
  * @brief Splits a device name into the device handle and baudrate.
@@ -65,7 +65,6 @@
 	return NULL;
 }
 
-<<<<<<< HEAD
 bool canCheckBusError (int code)
 {
 	return
@@ -99,36 +98,37 @@
 		return "BUS-OFF ERROR";
 
 	return "UNSPECIFIED ERROR";
-=======
-canDevice_t* enumerateDevice (char* baudRate)
-{
-	char* deviceNames [5];
-	size_t deviceCount = 0;
+}
 
-	if (slcanenumerateDevice (deviceNames, &deviceCount, "1000000") == 0)
-	{
-		char name [128];
-		canDevice_t* device;
-		
-		for (int i = 0; i < deviceCount; ++i) 
-		{
-			device = canInit (deviceNames[i]);
+// REVIEW(Barach): Temporarily removed until finalized.
+// canDevice_t* enumerateDevice (char* baudRate)
+// {
+// 	char* deviceNames [5];
+// 	size_t deviceCount = 0;
 
-			if (device == NULL)
-			{
-				continue;
-			}
+// 	if (slcanenumerateDevice (deviceNames, &deviceCount, "1000000") == 0)
+// 	{
+// 		char name [128];
+// 		canDevice_t* device;
 
-			return device;
-		}
-	} 
-	else 
-	{	
-		// Indicates that the program failed to locate a CAN device
-		errno = ERRNO_CAN_DEVICE_MISSING_DEVICE;
-	}
+// 		for (int i = 0; i < deviceCount; ++i)
+// 		{
+// 			device = canInit (deviceNames[i]);
 
-	// Indicates that a CAN device could not be created
-	return NULL;
->>>>>>> 6b7d9bcb
-}+// 			if (device == NULL)
+// 			{
+// 				continue;
+// 			}
+
+// 			return device;
+// 		}
+// 	}
+// 	else
+// 	{
+// 		// Indicates that the program failed to locate a CAN device
+// 		errno = ERRNO_CAN_DEVICE_MISSING_DEVICE;
+// 	}
+
+// 	// Indicates that a CAN device could not be created
+// 	return NULL;
+// }